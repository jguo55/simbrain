package org.simbrain.workspace

import kotlinx.coroutines.*
import org.pmw.tinylog.Logger
import org.simbrain.util.SimbrainPreferences
import org.simbrain.util.SimpleIdManager
import org.simbrain.workspace.couplings.Coupling
import org.simbrain.workspace.couplings.CouplingManager
import org.simbrain.workspace.events.WorkspaceEvents2
import org.simbrain.workspace.serialization.WorkspaceSerializer
import org.simbrain.workspace.updater.UpdateAction
import org.simbrain.workspace.updater.WorkspaceUpdater
import org.simbrain.workspace.updater.updateAction
import java.io.*
import java.util.*

/**
 * A collection of components which interact via couplings. Neural networks,
 * simulated environments, data-tables, plots and gauges are examples of
 * components in a Simbrain workspace. Essentially, an instance of a workspace
 * corresponds to a single simulation, that can be run with or without a
 * graphical view of it. The main visualization of a workspace is [ ].
 *
 * To create a new type of workspace component, extend [ ], and [DesktopComponent]. The
 * latter is a gui representation of the former. Follow the pattern in [ ] to register this mapping.  The workspace component
 * holds all the model objects, and manages couplings. Usually there is some
 * central model object, like [org.simbrain.world.odorworld.OdorWorld] or
 * [org.simbrain.network.core.Network] that the workspace component
 * creates and wraps.  The gui component is a [javax.swing.JPanel]  and
 * can either manage the graphics or (more typically) hold custom panels etc.
 * that do.
 *
 * De-serialization has a lot of steps, but the main things to be aware
 * of are to handle custom model deserializing in a readresolve method in the
 * main model object (e.g. Network or OdorWorld) and that if any special
 * graphical syncing is needed that it can be done the guicomponent constructor
 * by overriding [DesktopComponent.postAddInit]. Other init can happen in
 * overrides of [WorkspaceComponent.save] and in a
 * static open method that must also be created. An example is [org.simbrain.world.odorworld.OdorWorldComponent.open]
 * <br></br>
 * For instructions on setting up serialization see [WorkspaceSerializer].
 *
 * @author Jeff Yoshimi
 * @author Matt Watson
 * @author Tim Shea
 */
class Workspace: CoroutineScope {

    @Transient
    private var job = SupervisorJob()

    @Transient
    override var coroutineContext = Dispatchers.Default + job

    @Transient
    private val _componentList = ArrayList<WorkspaceComponent>()
    val componentList: List<WorkspaceComponent> get() = Collections.unmodifiableList(_componentList)

    /**
     * Component factory should be used to create new workspace and gui
     * components.
     */
    @Transient
    val componentFactory = AbstractComponentFactory(this)

    /**
     * Flag to indicate workspace has been changed since last save.
     */
    @Transient
    private var workspaceChanged = false

    /**
     * Current workspace file.
     */
    @Transient
    var currentFile: File? = null

    /**
     * A persistence representation of the time (the updater's state is not
     * persisted).
     */
    var savedTime = 0
        private set

    /**
     * Listeners on this workspace. The CopyOnWriteArrayList is not a problem
     * because writes to this list are uncommon.
     */
    @Transient
    val events = WorkspaceEvents2()

    @Transient
    lateinit var idManager: SimpleIdManager

    /**
     * Delay in milliseconds between update cycles. Used to artificially slow
     * down simulation (sometimes useful in teaching).
     */
    var updateDelay = 0

    @Transient
    var couplingManager = CouplingManager(this)
        private set

    @Transient
    val updater = WorkspaceUpdater(this)

    init {
        initIdManager()
    }

    /**
     * Adds a workspace component to the workspace.
     *
     * @param component The component to add.
     */
    @JvmOverloads
    fun addWorkspaceComponent(component: WorkspaceComponent, blocking: Boolean = false) {
        Logger.debug("adding component: $component")
        _componentList.add(component)
        component.workspace = this
        component.setChangedSinceLastSave(false)
        setWorkspaceChanged(true)

        // If there is no custom name, use the id manager to produce a default name
        if (component.name.isEmpty()) {
            component.name = idManager.getAndIncrementId(component.javaClass)
        }

<<<<<<< HEAD
        events.componentAdded.fireAndForget(component)
        component.events.onAttributeContainerRemoved { attributeContainer: AttributeContainer? ->
=======
        if (blocking) {
            events.componentAdded.fireAndBlock(component)
        } else {
            events.componentAdded.fireAndForget(component)
        }
        component.events.attributeContainerRemoved.on { attributeContainer: AttributeContainer? ->
>>>>>>> 900ca5ef
            couplingManager.removeAttributeContainer(
                attributeContainer!!
            )
        }
    }

    /**
     * Remove the specified component.
     *
     * @param component The component to remove.
     */
    fun removeWorkspaceComponent(component: WorkspaceComponent) {
        Logger.debug("removing component: $component")

        // Remove all couplings associated with this component
        // this.getCouplingManager().removeCouplings(component);
        _componentList.remove(component)
        setWorkspaceChanged(true)
        events.componentRemoved.fireAndForget(component)
    }

    /**
     * Should be called when updating is stopped.
     */
    fun updateStopped() {
        synchronized(componentList) {
            for (component in componentList) {
                component.doStopped()
            }
        }
    }

    /**
     * Iterates all couplings on all components until halted by user.
     */
    fun run() {
        for (wc in componentList) {
            wc.start()
        }
        launch {
            updater.run()
        }
    }

    /**
     * Stops iteration of all couplings on all components.
     */
    fun stop() {
        for (wc in componentList) {
            wc.stop()
        }
        updater.stop()
        updateStopped()
    }

    /**
     * Update the workspace a single time.
     */
    fun iterate() {
        for (wc in componentList) {
            wc.start()
        }
        launch {
            updater.runOnce()
        }
        stop()
    }

    /**
     * Iterate for a specified number of iterations. Block until all iterations are complete then
     * run an optional finishing task.
     *
     * TODO: This is a temporary solution until suspend functions are used here
     */
    @JvmOverloads
    fun iterate(numIterations: Int, finishingTask: () -> Unit = {}) {
        for (wc in componentList) {
            wc.start()
        }
        launch {
            updater.iterate(numIterations, finishingTask)
        }
        stop()
    }

    suspend fun iterateSuspend(numIterations: Int) {
        for (wc in componentList) {
            wc.start()
        }
        updater.iterate(numIterations)
        stop()
    }

    /**
     * Simple non-synchronized updater for non-GUI applications running
     * in a single thread.
     */
    fun simpleIterate() {
        updater.runBlocking()
    }

    /**
     * Remove all components (networks, worlds, etc.) from this workspace.
     */
    fun clearWorkspace() {
        stop()
        removeAllComponents()
        resetTime()
        setWorkspaceChanged(false)
        currentFile = null
        couplingManager = CouplingManager(this)
        events.workspaceCleared.fireAndForget()
        updater.updateManager.setDefaultUpdateActions()
    }

    /**
     * Disposes all Simbrain Windows.
     */
    fun removeAllComponents() {
        val toRemove: MutableList<WorkspaceComponent> = ArrayList()
        synchronized(componentList) {
            for (component in componentList) {
                toRemove.add(component)
            }
            for (component in toRemove) {
                removeWorkspaceComponent(component)
            }
        }
    }

    /**
     * Check whether there have been changes in the workspace or its
     * components.
     *
     * @return true if changes exist, false otherwise
     */
    fun changesExist(): Boolean {
        return if (workspaceChanged) {
            true
        } else {
            return componentList.any { it.hasChangedSinceLastSave() }
        }
    }

    /**
     * Sets whether the workspace has been changed.
     *
     * @param workspaceChanged Has workspace been changed value
     */
    fun setWorkspaceChanged(workspaceChanged: Boolean) {
        this.workspaceChanged = workspaceChanged
    }
    /**
     * @return the currentDirectory
     */
    /**
     * @param currentDirectory the currentDirectory to set
     */
    var currentDirectory: String?
        get() = SimbrainPreferences.getString("workspaceSimulationDirectory")
        set(currentDirectory) {
            SimbrainPreferences.putString("workspaceSimulationDirectory", currentDirectory)
        }

    /**
     * Get a component using its id.
     */
    fun getComponent(id: String?): WorkspaceComponent? {
        return componentList.firstOrNull { it.name.equals(id, ignoreCase = true) }
    }

    override fun toString(): String {
        val builder = StringBuilder(
            """
    Number of components: ${componentList.size}
    
    """.trimIndent()
        )
        var i = 0
        synchronized(componentList) {
            for (component in componentList) {
                builder.append(
                    """
    Component ${++i}:${component.name}
    
    """.trimIndent()
                )
            }
        }
        return builder.toString()
    }

    /**
     * Returns all components of the specified type, e.g. all
     * WorkspaceComponents of type NetworkComponent.class.
     *
     * @param componentType the type of the component, in the sense of its
     * class
     * @return list of components
     */
    fun getComponentList(componentType: Class<*>): Collection<WorkspaceComponent> {
        val returnList: MutableList<WorkspaceComponent> = ArrayList()
        for (component in componentList) {
            if (component.javaClass == componentType) {
                returnList.add(component)
            }
        }
        return returnList
    }

    /**
     * Returns global time.
     *
     * @return the time
     */
    val time: Int
        get() = updater.time

    /**
     * Reset time.
     */
    fun resetTime() {
        updater.resetTime()
    }

    /**
     * Actions required prior to proper serialization.
     */
    fun preSerializationInit() {
        /*
         * TODO: A bit of a hack. Currently just moves trainer components to the
         * back of the list, so they are serialized last, and hence deserialized
         * last.
         */
        Collections.sort(_componentList) { c1, c2 -> Integer.compare(c1.serializePriority, c2.serializePriority) }
        savedTime = time
    }

    /**
     * Open a workspace from a file.
     *
     * @param theFile the file to try to open
     */
    fun openWorkspace(theFile: File?) {
        val serializer = WorkspaceSerializer(this)
        try {
            if (theFile != null) {
                clearWorkspace()
                serializer.deserialize(FileInputStream(theFile))
                currentFile = theFile
                setWorkspaceChanged(false)
                events.workspaceOpened.fireAndForget()
            }
        } catch (e: IOException) {
            e.printStackTrace()
        }
    }

    /**
     * Helper method to save a specified file.
     *
     * @param file file to save.
     */
    fun save(file: File?) {
        if (file != null) {
            try {
                val ostream = FileOutputStream(file)
                try {
                    val serializer = WorkspaceSerializer(this)
                    serializer.serialize(ostream)
                    setWorkspaceChanged(false)
                } catch (e: Exception) {
                    e.printStackTrace()
                } finally {
                    ostream.close()
                }
            } catch (e: IOException) {
                e.printStackTrace()
            }
        }
    }

    /**
     * Returns a "flat" representation of the workspace as a byte array from the zipped representation
     * [WorkspaceSerializer] produces.
     */
    val zipData: ByteArray?
        get() {
            try {
                val serializer = WorkspaceSerializer(this)
                val bas = ByteArrayOutputStream()
                serializer.serialize(bas)
                bas.close()
                return bas.toByteArray()
            } catch (e: IOException) {
                e.printStackTrace()
            }
            return null
        }

    /**
     * Open a workspace from the flat representation provided by [.getZipData] }.
     */
    fun openFromZipData(zipData: ByteArray?) {
        try {
            clearWorkspace()
            val serializer = WorkspaceSerializer(this)
            val bis = ByteArrayInputStream(zipData)
            serializer.deserialize(bis)
            bis.close()
        } catch (e: IOException) {
            e.printStackTrace()
        }
    }

    /**
     * Convenience method for adding an update action to the workspace's action
     * list (the sequence of actions invoked on each iteration of the
     * workspace).
     *
     * @param action new action
     */
    fun addUpdateAction(action: UpdateAction?) {
        updater.updateManager.addAction(action)
    }

    fun addUpdateAction(description: String, longDescription: String = description, action: suspend () -> Unit) {
        updater.updateManager.addAction(updateAction(description, longDescription, action))
    }

    fun addNonRemovableAction(description: String, longDescription: String = description, action: suspend () -> Unit) {
        updater.updateManager.addNonRemovableAction(updateAction(description, longDescription, action))
    }

    /**
     * Convenience method which gets the couplings the coupling manager stores.
     */
    val couplings: Collection<Coupling>
        get() = couplingManager.couplings

    fun initIdManager() {
        idManager = SimpleIdManager(
            initIdFunction = { cls -> _componentList.count { comp -> comp.javaClass == cls } },
            baseNameGenerator = { cls -> cls.simpleName.removeSuffix("Component") + " " },
            delimeter = " "
        )
    }
}<|MERGE_RESOLUTION|>--- conflicted
+++ resolved
@@ -127,17 +127,13 @@
             component.name = idManager.getAndIncrementId(component.javaClass)
         }
 
-<<<<<<< HEAD
-        events.componentAdded.fireAndForget(component)
-        component.events.onAttributeContainerRemoved { attributeContainer: AttributeContainer? ->
-=======
+
         if (blocking) {
             events.componentAdded.fireAndBlock(component)
         } else {
             events.componentAdded.fireAndForget(component)
         }
         component.events.attributeContainerRemoved.on { attributeContainer: AttributeContainer? ->
->>>>>>> 900ca5ef
             couplingManager.removeAttributeContainer(
                 attributeContainer!!
             )
