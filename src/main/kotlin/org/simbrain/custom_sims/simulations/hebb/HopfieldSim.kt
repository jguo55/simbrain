package org.simbrain.custom_sims.simulations

import org.simbrain.custom_sims.addDocViewer
import org.simbrain.custom_sims.addNetworkComponent
import org.simbrain.custom_sims.createControlPanel
import org.simbrain.custom_sims.newSim
import org.simbrain.network.core.activations
import org.simbrain.network.subnetworks.Hopfield
import org.simbrain.util.place

/**
 * Demo for studying Hopfield networks,
 */

val hopfieldSim = newSim {

    // Basic setup
    workspace.clearWorkspace()
    val networkComponent = addNetworkComponent("Network")
    val network = networkComponent.network

    // Hopfield network
    val hopfield = Hopfield(64)
    network.addNetworkModel(hopfield)

    val docViewer = addDocViewer(
        "Information",
        """ 
            # Hopfield Simulation Overview:
            
            The Hopfield simulation is a recurrent neural network with a synaptic connection pattern for pattern recognition and memory retrieval. 

            # What to do:
            
            Select an input pattern and click the train button on the Control panel to train the network on the selected pattern.
            The model learns the pattern and “remembers” it. When randomizing the network (by clicking “N” [Neuron], “R” [Randomize], and “Space” [Iterate], or using “I” [Wand Mode] over the nodes), the network adjusts the nodes on each iteration to reconfigure the inputted pattern. 
            The Network remembers the pattern and the antipattern, and when iterating (“Space”), it iterates to recreate the pattern with the most similar nodes. 
            You can get the pattern to memorize all the different patterns and antipatterns by training each one, randomizing and iterating to see if it is remembered, and training that pattern again if it needs to be learned. 

        
        """.trimIndent()
    )

    withGui {
<<<<<<< HEAD
        place(docViewer, 0, 0, 450, 483)
        place(networkComponent, 604, 0, 509, 619)
        createControlPanel("Control Panel", 470, 0) {
=======
        place(networkComponent, 139, 10, 683, 624)
        createControlPanel("Control Panel", 5, 10) {
>>>>>>> dd5a3b81

            addButton("Pattern 1") {
                hopfield.neuronGroup.neuronList.activations =
                    listOf(1.0, 0.0, 1.0, 0.0, 0.0, 1.0, 0.0, 1.0, 0.0, 1.0, 0.0, 1.0, 1.0, 0.0, 1.0, 0.0, 1.0, 0.0, 1.0, 0.0, 0.0, 1.0, 0.0, 1.0, 0.0, 1.0, 0.0, 1.0, 1.0, 0.0, 1.0, 0.0, 0.0, 1.0, 0.0, 1.0, 1.0, 0.0, 1.0, 0.0, 1.0, 0.0, 1.0, 0.0, 0.0, 1.0, 0.0, 1.0, 0.0, 1.0, 0.0, 1.0, 1.0, 0.0, 1.0, 0.0, 1.0, 0.0, 1.0, 0.0, 0.0, 1.0, 0.0, 1.0)

            }

            addButton("Pattern 2") {
                hopfield.neuronGroup.neuronList.activations =
                    listOf(1.0, 1.0, 1.0, 0.0, 0.0, 1.0, 1.0, 1.0, 1.0, 1.0, 0.0, 0.0, 0.0, 0.0, 1.0, 1.0, 1.0, 0.0, 1.0, 1.0, 1.0, 1.0, 0.0, 1.0, 0.0, 0.0, 1.0, 1.0, 1.0, 1.0, 0.0, 0.0, 0.0, 0.0, 1.0, 1.0, 1.0, 1.0, 0.0, 0.0, 1.0, 0.0, 1.0, 1.0, 1.0, 1.0, 0.0, 1.0, 1.0, 1.0, 0.0, 0.0, 0.0, 0.0, 1.0, 1.0, 1.0, 1.0, 1.0, 0.0, 0.0, 1.0, 1.0, 1.0)

            }

            addButton("Pattern 3") {
                hopfield.neuronGroup.neuronList.activations =
                    listOf(1.0, 1.0, 0.0, 0.0, 0.0, 0.0, 1.0, 1.0, 1.0, 0.0, 1.0, 0.0, 0.0, 1.0, 0.0, 1.0, 0.0, 1.0, 0.0, 1.0, 1.0, 0.0, 1.0, 0.0, 0.0, 0.0, 1.0, 0.0, 0.0, 1.0, 0.0, 0.0, 0.0, 0.0, 1.0, 0.0, 0.0, 1.0, 0.0, 0.0, 0.0, 1.0, 0.0, 1.0, 1.0, 0.0, 1.0, 0.0, 1.0, 0.0, 1.0, 0.0, 0.0, 1.0, 0.0, 1.0, 1.0, 1.0, 0.0, 0.0, 0.0, 0.0, 1.0, 1.0)

            }

            addButton("Pattern 4") {
                hopfield.neuronGroup.neuronList.activations =
                    listOf(0.0, 1.0, 1.0, 0.0, 0.0, 1.0, 1.0, 0.0, 1.0, 0.0, 0.0, 1.0, 1.0, 0.0, 0.0, 1.0, 1.0, 0.0, 0.0, 1.0, 1.0, 0.0, 0.0, 1.0, 0.0, 1.0, 1.0, 0.0, 0.0, 1.0, 1.0, 0.0, 0.0, 1.0, 1.0, 0.0, 0.0, 1.0, 1.0, 0.0, 1.0, 0.0, 0.0, 1.0, 1.0, 0.0, 0.0, 1.0, 1.0, 0.0, 0.0, 1.0, 1.0, 0.0, 0.0, 1.0, 0.0, 1.0, 1.0, 0.0, 0.0, 1.0, 1.0, 0.0)

            }

            addButton("Pattern 5") {
                hopfield.neuronGroup.neuronList.activations =
                    listOf(1.0, 0.0, 1.0, 0.0, 1.0, 0.0, 1.0, 0.0, 0.0, 1.0, 0.0, 1.0, 0.0, 1.0, 0.0, 1.0, 1.0, 0.0, 1.0, 0.0, 1.0, 0.0, 1.0, 0.0, 0.0, 1.0, 0.0, 1.0, 0.0, 1.0, 0.0, 1.0, 1.0, 0.0, 1.0, 0.0, 1.0, 0.0, 1.0, 0.0, 0.0, 1.0, 0.0, 1.0, 0.0, 1.0, 0.0, 1.0, 1.0, 0.0, 1.0, 0.0, 1.0, 0.0, 1.0, 0.0, 0.0, 1.0, 0.0, 1.0, 0.0, 1.0, 0.0, 1.0)

            }

            addButton("Pattern 6") {
                hopfield.neuronGroup.neuronList.activations =
                    listOf(0.0, 0.0, 1.0, 0.0, 0.0, 1.0, 0.0, 0.0, 0.0, 0.0, 1.0, 0.0, 0.0, 1.0, 0.0, 0.0, 1.0, 1.0, 1.0, 1.0, 1.0, 1.0, 1.0, 1.0, 0.0, 0.0, 1.0, 0.0, 0.0, 1.0, 0.0, 0.0, 0.0, 0.0, 1.0, 0.0, 0.0, 1.0, 0.0, 0.0, 1.0, 1.0, 1.0, 1.0, 1.0, 1.0, 1.0, 1.0, 0.0, 0.0, 1.0, 0.0, 0.0, 1.0, 0.0, 0.0, 0.0, 0.0, 1.0, 0.0, 0.0, 1.0, 0.0, 0.0)

            }

            addButton("Train") {
                hopfield.trainOnCurrentPattern()

            }

        }
    }

    val docViewer = addDocViewer(
        "Hopfield Network",
        """ 
            # Introduction
            
            [Hopfield networks](https://en.wikipedia.org/wiki/Hopfield_network) are recurent networks often used for pattern recognition and to model memory retrieval. In this simulation you can test the network's ability to store patterns
            
            # Training on One pattern
            
            - Select one of the six training patterns on the button panel. 
            - Press the train button to train the network on that pattern. Each time you press "train" it will "burn in" the pattern further.
            - Note that it will learn both the pattern and its anti-pattern.
            - To confirm the pattern is remembered, try randomzing the network with `N -> R` and then iterating by pressing space to see if the pattern is recreated.
            - You can also manually create part of the pattern you trained the network and see if it can recreate it.
            
            # Training on Multiple patterns
            
            - Hopfield networks have a memory capacity of about 14% of the number of nodes. In this case about 8 memories. However those memories need to be sufficiently distinct.  So the network should be able to learn all 6 patterns, but you must very carefully train it on them, clickin the pattern, and then pressing train a certain number of times.
            
            # Other things to observe
            
            When you iterate the network it tends to go to lower energy states.      
        
        """.trimIndent()
    )
    withGui {
        place(docViewer, 812, 10, 542, 627)
    }

    // // Location of the projection in the desktop
    // val projectionPlot = addProjectionPlot2("Activations")
    // withGui {
    //     place(projectionPlot) {
    //         location = point(667, 10)
    //         width = 400
    //         height = 400
    //     }
    // }
    //
    // // Couple the network to the projection plot
    // with(couplingManager) {
    //     hopfield.neuronGroup couple projectionPlot
    // }

}<|MERGE_RESOLUTION|>--- conflicted
+++ resolved
@@ -42,14 +42,9 @@
     )
 
     withGui {
-<<<<<<< HEAD
         place(docViewer, 0, 0, 450, 483)
         place(networkComponent, 604, 0, 509, 619)
         createControlPanel("Control Panel", 470, 0) {
-=======
-        place(networkComponent, 139, 10, 683, 624)
-        createControlPanel("Control Panel", 5, 10) {
->>>>>>> dd5a3b81
 
             addButton("Pattern 1") {
                 hopfield.neuronGroup.neuronList.activations =
