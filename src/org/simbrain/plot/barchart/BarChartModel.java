--- conflicted
+++ resolved
@@ -1,186 +1,181 @@
-/*
- * Part of Simbrain--a java-based neural network kit
- * Copyright (C) 2005,2007 The Authors.  See http://www.simbrain.net/credits
- *
- * This program is free software; you can redistribute it and/or modify
- * it under the terms of the GNU General Public License as published by
- * the Free Software Foundation; either version 2 of the License, or
- * (at your option) any later version.
- *
- * This program is distributed in the hope that it will be useful,
- * but WITHOUT ANY WARRANTY; without even the implied warranty of
- * MERCHANTABILITY or FITNESS FOR A PARTICULAR PURPOSE.  See the
- * GNU General Public License for more details.
- *
- * You should have received a copy of the GNU General Public License
- * along with this program; if not, write to the Free Software
- * Foundation, Inc., 59 Temple Place - Suite 330, Boston, MA  02111-1307, USA.
- */
-package org.simbrain.plot.barchart;
-
-import com.thoughtworks.xstream.XStream;
-import org.jfree.data.category.DefaultCategoryDataset;
-import org.simbrain.util.UserParameter;
-import org.simbrain.util.Utils;
-import org.simbrain.util.propertyeditor.EditableObject;
-import org.simbrain.workspace.AttributeContainer;
-import org.simbrain.workspace.Consumable;
-
-import java.awt.*;
-
-/**
- * Data for a JFreeChart bar chart.
- */
-public class BarChartModel implements AttributeContainer, EditableObject {
-
-    /**
-     * JFreeChart dataset for bar charts.
-     */
-    private DefaultCategoryDataset dataset = new DefaultCategoryDataset();
-
-    /**
-     * Color of bars in barchart.
-     */
-    @UserParameter(label = "Bar Color", order = 4)
-    private Color barColor = Color.red;
-
-    /**
-     * Auto range bar chart.
-     */
-    @UserParameter(label = "Auto Range", order = 3)
-    private boolean autoRange = true;
-
-    /**
-     * Maximum range.
-     */
-    @UserParameter(label = "Upper Bound", order = 2)
-    private double upperBound = 10;
-
-    /**
-     * Minimum range.
-     */
-    @UserParameter(label = "Lower Bound", order = 1)
-    private double lowerBound = 0;
-
-    /**
-     * Names for the bars in the barchart.  Set via coupling events in
-     * {@link BarChartComponent}.
-     */
-    private String[] barNames = {};
-
-    /**
-     * Track how many bars there are.  If an array with a different number of
-     * components is sent to this component, numBars is updated.
-     */
-    private int numBars = 0;
-
-    /**
-     * Bar chart model constructor.
-     */
-    public BarChartModel() {
-    }
-
-    /**
-     * Return JFreeChart category dataset.
-     *
-     * @return dataset
-     */
-    public DefaultCategoryDataset getDataset() {
-        return dataset;
-    }
-
-    /**
-     * Returns a properly initialized xstream object.
-     *
-     * @return the XStream object
-     */
-    public static XStream getXStream() {
-        XStream xstream = Utils.getSimbrainXStream();
-        return xstream;
-    }
-
-    /**
-     * Standard method call made to objects after they are deserialized. See:
-     * http://java.sun.com/developer/JDCTechTips/2002/tt0205.html#tip2
-     * http://xstream.codehaus.org/faq.html
-     *
-     * @return Initialized object.
-     */
-    private Object readResolve() {
-        return this;
-    }
-
-    public Color getBarColor() {
-        return barColor;
-    }
-
-    public void setBarColor(final Color barColor) {
-        this.barColor = barColor;
-    }
-
-    public boolean isAutoRange() {
-        return autoRange;
-    }
-
-    public void setAutoRange(final boolean autoRange) {
-        this.autoRange = autoRange;
-    }
-
-    public double getUpperBound() {
-        return upperBound;
-    }
-
-    public void setUpperBound(final double upperBound) {
-        this.upperBound = upperBound;
-    }
-
-    public double getLowerBound() {
-        return lowerBound;
-    }
-
-    public void setLowerBound(final double lowerBound) {
-        this.lowerBound = lowerBound;
-    }
-
-    public void setRange(double lowerBound, double upperBound) {
-        this.lowerBound = lowerBound;
-        this.upperBound = upperBound;
-    }
-
-    /**
-     * Called by coupling producers via reflection.
-     */
-    @Consumable()
-    public void setBarValues(double[] newPoint) {
-
-        // Take care of size mismatches
-        if (newPoint.length != numBars) {
-            dataset.clear();
-            numBars = newPoint.length;
-        }
-
-        // Write the data
-        for (int i = 0; i < newPoint.length; i++) {
-            if (i < barNames.length) {
-                dataset.setValue((Number) newPoint[i], 1, barNames[i]);
-            } else {
-                // TODO: May need to go to this condition for if barNames is empty
-                dataset.setValue((Number) newPoint[i], 1, "" + (i + 1));
-            }
-        }
-    }
-
-    public void setBarNames(String[] names) {
-        this.barNames = names;
-    }
-
-<<<<<<< HEAD
-}
-=======
-    @Override
-    public String getName() {
-        return "Bar chart";
-    }
-}
-
->>>>>>> 83379ed6
+/*
+ * Part of Simbrain--a java-based neural network kit
+ * Copyright (C) 2005,2007 The Authors.  See http://www.simbrain.net/credits
+ *
+ * This program is free software; you can redistribute it and/or modify
+ * it under the terms of the GNU General Public License as published by
+ * the Free Software Foundation; either version 2 of the License, or
+ * (at your option) any later version.
+ *
+ * This program is distributed in the hope that it will be useful,
+ * but WITHOUT ANY WARRANTY; without even the implied warranty of
+ * MERCHANTABILITY or FITNESS FOR A PARTICULAR PURPOSE.  See the
+ * GNU General Public License for more details.
+ *
+ * You should have received a copy of the GNU General Public License
+ * along with this program; if not, write to the Free Software
+ * Foundation, Inc., 59 Temple Place - Suite 330, Boston, MA  02111-1307, USA.
+ */
+package org.simbrain.plot.barchart;
+
+import com.thoughtworks.xstream.XStream;
+import org.jfree.data.category.DefaultCategoryDataset;
+import org.simbrain.util.UserParameter;
+import org.simbrain.util.Utils;
+import org.simbrain.util.propertyeditor.EditableObject;
+import org.simbrain.workspace.AttributeContainer;
+import org.simbrain.workspace.Consumable;
+
+import java.awt.*;
+
+/**
+ * Data for a JFreeChart bar chart.
+ */
+public class BarChartModel implements AttributeContainer, EditableObject {
+
+    /**
+     * JFreeChart dataset for bar charts.
+     */
+    private DefaultCategoryDataset dataset = new DefaultCategoryDataset();
+
+    /**
+     * Color of bars in barchart.
+     */
+    @UserParameter(label = "Bar Color", order = 4)
+    private Color barColor = Color.red;
+
+    /**
+     * Auto range bar chart.
+     */
+    @UserParameter(label = "Auto Range", order = 3)
+    private boolean autoRange = true;
+
+    /**
+     * Maximum range.
+     */
+    @UserParameter(label = "Upper Bound", order = 2)
+    private double upperBound = 10;
+
+    /**
+     * Minimum range.
+     */
+    @UserParameter(label = "Lower Bound", order = 1)
+    private double lowerBound = 0;
+
+    /**
+     * Names for the bars in the barchart.  Set via coupling events in
+     * {@link BarChartComponent}.
+     */
+    private String[] barNames = {};
+
+    /**
+     * Track how many bars there are.  If an array with a different number of
+     * components is sent to this component, numBars is updated.
+     */
+    private int numBars = 0;
+
+    /**
+     * Bar chart model constructor.
+     */
+    public BarChartModel() {
+    }
+
+    /**
+     * Return JFreeChart category dataset.
+     *
+     * @return dataset
+     */
+    public DefaultCategoryDataset getDataset() {
+        return dataset;
+    }
+
+    /**
+     * Returns a properly initialized xstream object.
+     *
+     * @return the XStream object
+     */
+    public static XStream getXStream() {
+        XStream xstream = Utils.getSimbrainXStream();
+        return xstream;
+    }
+
+    /**
+     * Standard method call made to objects after they are deserialized. See:
+     * http://java.sun.com/developer/JDCTechTips/2002/tt0205.html#tip2
+     * http://xstream.codehaus.org/faq.html
+     *
+     * @return Initialized object.
+     */
+    private Object readResolve() {
+        return this;
+    }
+
+    public Color getBarColor() {
+        return barColor;
+    }
+
+    public void setBarColor(final Color barColor) {
+        this.barColor = barColor;
+    }
+
+    public boolean isAutoRange() {
+        return autoRange;
+    }
+
+    public void setAutoRange(final boolean autoRange) {
+        this.autoRange = autoRange;
+    }
+
+    public double getUpperBound() {
+        return upperBound;
+    }
+
+    public void setUpperBound(final double upperBound) {
+        this.upperBound = upperBound;
+    }
+
+    public double getLowerBound() {
+        return lowerBound;
+    }
+
+    public void setLowerBound(final double lowerBound) {
+        this.lowerBound = lowerBound;
+    }
+
+    public void setRange(double lowerBound, double upperBound) {
+        this.lowerBound = lowerBound;
+        this.upperBound = upperBound;
+    }
+
+    /**
+     * Called by coupling producers via reflection.
+     */
+    @Consumable()
+    public void setBarValues(double[] newPoint) {
+
+        // Take care of size mismatches
+        if (newPoint.length != numBars) {
+            dataset.clear();
+            numBars = newPoint.length;
+        }
+
+        // Write the data
+        for (int i = 0; i < newPoint.length; i++) {
+            if (i < barNames.length) {
+                dataset.setValue((Number) newPoint[i], 1, barNames[i]);
+            } else {
+                // TODO: May need to go to this condition for if barNames is empty
+                dataset.setValue((Number) newPoint[i], 1, "" + (i + 1));
+            }
+        }
+    }
+
+    public void setBarNames(String[] names) {
+        this.barNames = names;
+    }
+
+    @Override
+    public String getName() {
+        return "Bar chart";
+    }
+}