/*
 * Part of Simbrain--a java-based neural network kit
 * Copyright (C) 2005,2007 The Authors.  See http://www.simbrain.net/credits
 *
 * This program is free software; you can redistribute it and/or modify
 * it under the terms of the GNU General Public License as published by
 * the Free Software Foundation; either version 2 of the License, or
 * (at your option) any later version.
 *
 * This program is distributed in the hope that it will be useful,
 * but WITHOUT ANY WARRANTY; without even the implied warranty of
 * MERCHANTABILITY or FITNESS FOR A PARTICULAR PURPOSE.  See the
 * GNU General Public License for more details.
 *
 * You should have received a copy of the GNU General Public License
 * along with this program; if not, write to the Free Software
 * Foundation, Inc., 59 Temple Place - Suite 330, Boston, MA  02111-1307, USA.
 */
package org.simbrain.workspace;

import java.io.File;
import java.io.OutputStream;
import java.util.*;

import org.apache.log4j.Logger;
import org.simbrain.workspace.gui.ComponentPanel;
import org.simbrain.workspace.gui.GuiComponent;

/**
 * Represents a component in a Simbrain {@link org.simbrain.workspace.Workspace}.
 * Extend this class to create your own component type. Gui representations of
 * a workspace component should extend {@link org.simbrain.workspace.gui.GuiComponent}.
 */
public abstract class WorkspaceComponent {

    /** The workspace that 'owns' this component. */
    private Workspace workspace;

    /** Log4j logger. */
    private Logger logger = Logger.getLogger(WorkspaceComponent.class);

    /** The set of all WorkspaceComponentListeners on this component. */
    private Collection<WorkspaceComponentListener> listeners;

    /** List of attribute listeners. */
    private Collection<AttributeListener> attributeListeners;

    /** Whether this component has changed since last save. */
    private boolean changedSinceLastSave = false;

    /** List of producer types. */
    private List<AttributeType> producerTypes = new ArrayList<AttributeType>();

    /** List of consumer types. */
    private List<AttributeType> consumerTypes = new ArrayList<AttributeType>();

    /**
     * Whether to display the GUI for this component (obviously only relevant
     * when Simbrain is run as a GUI). TODO: This should really be a property of
     * the GUI only, since we can imagine the gui is on or off for different
     * views of the component. This design is kind of hack, based on the fact
     * that {@link ComponentPanel} has no easy access to {@link GuiComponent}.
     */
    private boolean guiOn = true;

    /** Whether to update this component. */
    private boolean updateOn = true;

    /** Whether or not this component is being iterated more than just one time.*/
    private boolean isRunning = false;
    
    /** The name of this component. Used in the title, in saving, etc. */
    private String name = "";

    /**
     * Current file. Used when "saving" a component. Subclasses can provide a
     * default value using User Preferences.
     */
    private File currentFile;

    /**
     * If set to true, serialize this component before others. Possibly replace
     * with priority system later.
     * {@see org.simbrain.workspace.Workspace#preSerializationInit()}.
     */
    private int serializePriority = 0;

    /** Initializer */
    {
        listeners = new HashSet<WorkspaceComponentListener>();
        attributeListeners = new HashSet<AttributeListener>();
    }

    /**
     * Construct a workspace component.
     *
     * @param name The name of the component.
     */
    public WorkspaceComponent(final String name) {
        this.name = name;
        logger.trace(getClass().getCanonicalName() + ": " + name + " created");
    }

    /**
     * Used when saving a workspace. All changed workspace components are saved
     * using this method.
     *
     * @param output the stream of data to write the data to.
     * @param format a key used to define the requested format.
     */
    public abstract void save(OutputStream output, String format);

    /**
     * Returns a list of the formats that this component supports.
     * The default behavior is to return a list containing the default format.
     *
     * @return a list of the formats that this component supports.
     */
    public List<? extends String> getFormats() {
        return Collections.singletonList(getDefaultFormat());
    }
    
    /**
     * Fires an event which leads any linked gui components to close, 
     * which calls the haschanged dialog.
     */
    public void tryClosing() {
        fireComponentClosing();
        //TODO: If there is no Gui then close must be called directly
    }

    /** Closes the WorkspaceComponent. */
    public void close() {
        closing();
        workspace.removeWorkspaceComponent(this);
    }

    /** Perform cleanup after closing. */
    protected abstract void closing();

    /** Called by Workspace to update the state of the component. */
    public void update() {}

    /**
     * Finds objects based on a key. Used in deserializing attributes. Any class
     * that produces attributes should override this for serialization.
     *
     * @param objectKey String key
     * @return the corresponding object
     */
    public Object getObjectFromKey(String objectKey) {
        return null;
    }

    /**
     * Returns a unique key associated with an object. Used in serializing
     * attributes. Any class that produces attributes should override this for
     * serialization.
     *
     * @param object object which should be associated with a key
     * @return the key
     */
    public String getKeyFromObject(Object object) {
        return null;
    }

    /**
     * Return a collection of all model objects currently managed by this component.
     * Whenever this collection would
     */
    public List getModels() {
        // TODO: This should be abstract.
        return new ArrayList<Object>();
    }

    /**
     * Returns the locks for the update parts. There should be one lock per
     * part. These locks need to be the same ones used to lock the update of
     * each part.
     *
     * @return The locks for the update parts.
     */
    public Collection<? extends Object> getLocks() {
        return Collections.singleton(this);
    }

    /** Called by Workspace to notify that updates have stopped. */
    protected void stopped() {}

    /** Notify listeners that the component has been updated. */
    public void fireUpdateEvent() {
        for (WorkspaceComponentListener listener : listeners) {
            listener.componentUpdated();
        }
    }

    /** Notify listeners that the gui has been turned on or off. */
    public void fireGuiToggleEvent() {
        for (WorkspaceComponentListener listener : listeners) {
            listener.guiToggled();
        }
    }

    /** Notify listeners that the component has been turned on or off. */
    public void fireComponentToggleEvent() {
        for (WorkspaceComponentListener listener : listeners) {
            listener.componentOnOffToggled();
        }
    }

    /** Notify listeners that the component is closing. */
    public void fireComponentClosing() {
        for (WorkspaceComponentListener listener : listeners) {
            listener.componentClosing();
        }
    }

    /** Notify listeners that a model object has been added to the component. */
    public void fireModelAdded(Object addedModel) {
        for (WorkspaceComponentListener listener : listeners) {
            listener.modelAdded(addedModel);
        }
    }

    /** Notify listeners that a model object has been removed from the component. */
    public void fireModelRemoved(Object removedModel) {
        for (WorkspaceComponentListener listener : listeners) {
            listener.modelRemoved(removedModel);
        }
    }

    /** Notify listeners that a model object has been changed in the component. */
    public void fireModelChanged(Object removedModel) {
        for (WorkspaceComponentListener listener : listeners) {
            listener.modelRemoved(removedModel);
        }
    }

    /** Called after a global update ends. */
    void doStopped() {
        stopped();
    }

    /**
     * Returns the WorkspaceComponentListeners on this component.
     *
     * @return The WorkspaceComponentListeners on this component.
     */
    public Collection<WorkspaceComponentListener> getListeners() {
        return Collections.unmodifiableCollection(listeners);
    }

    /**
     * Adds a listener to this component.
     *
     * @param listener the WorkspaceComponentListener to add.
     */
    public void addListener(WorkspaceComponentListener listener) {
        listeners.add(listener);
    }

    /**
     * Adds a listener to this component.
     *
     * @param listener the WorkspaceComponentListener to add.
     */
    public void removeListener(
            final WorkspaceComponentListener listener) {
        listeners.remove(listener);
    }

    /**
     * Returns the name of this component.
     */
    public String getName() {
        return name;
    }

    /**
     * @param name the name to set
     */
    public void setName(String name) {
        this.name = name;
        // TODO: Think about this
        // for (WorkspaceComponentListener listener : this.getListeners()) {
        // listener.setTitle(name);
        // }
    }

    /**
     * {@inheritDoc}
     */
    @Override
    public String toString() {
        return name;
    }

    /**
     * Retrieves a simple version of a component name from its class, e.g.
     * "Network" from "org.simbrain.network.NetworkComponent"/
     *
     * @return the simple name.
     */
    public String getSimpleName() {
        String simpleName = getClass().getSimpleName();
        if (simpleName.endsWith("Component")) {
            simpleName = simpleName.replaceFirst("Component", "");
        }
        return simpleName;
    }

    /**
     * Override for use with open service.
     *
     * @return xml string representing stored file.
     */
    public String getXML() {
        return null;
    }

    /**
     * Returns the workspace associated with this component.
     */
    public Workspace getWorkspace() {
        return workspace;
    }

    /**
     * Sets the workspace for this component. Called by the workspace right
     * after this component is created.
     *
     * @param workspace The workspace for this component.
     */
    public void setWorkspace(Workspace workspace) {
        this.workspace = workspace;
    }

    /**
     * The file extension for a component type, e.g. By default, "xml".
     *
     * @return the file extension
     */
    public String getDefaultFormat() {
        return "xml";
    }

    /**
     * Set to true when a component changes, set to false after a component is saved.
     *
     * @param changedSinceLastSave whether this component has changed since the last save.
     */
    public void setChangedSinceLastSave(boolean changedSinceLastSave) {
        logger.debug("component changed");
        this.changedSinceLastSave = changedSinceLastSave;
    }

    /**
     * Returns true if it's changed since the last save.
     *
     * @return the changedSinceLastSave
     */
    public boolean hasChangedSinceLastSave() {
        return changedSinceLastSave;
    }

    /**
     * @return the currentFile
     */
    public File getCurrentFile() {
        return currentFile;
    }

    /**
     * @param currentFile the currentFile to set
     */
    public void setCurrentFile(File currentFile) {
        this.currentFile = currentFile;
    }

    /**
     * @return the logger
     */
    public Logger getLogger() {
        return logger;
    }

    /**
     * @param logger the logger to set
     */
    public void setLogger(Logger logger) {
        this.logger = logger;
    }

    /**
     * @return the guiOn
     */
    public boolean isGuiOn() {
        return guiOn;
    }

    /**
     * @param guiOn the guiOn to set
     */
    public void setGuiOn(boolean guiOn) {
        this.guiOn = guiOn;
        this.fireGuiToggleEvent();
    }

    /**
     * @return the updateOn
     */
    public boolean getUpdateOn() {
        return updateOn;
    }

    /**
     * @param updateOn the updateOn to set
     */
    public void setUpdateOn(boolean updateOn) {
        this.updateOn = updateOn;
        this.fireComponentToggleEvent();
    }

    /**
<<<<<<< HEAD
     * Sets whether or not this component is marked as currently running... 
     * meant to be false if only doing a one-off update
     * @param running
     */
    public void setRunning(boolean running) {
    	this.isRunning = running;
    }
    
    /**
     * @return if this component is marked as running
     */
    public boolean isRunning() {
    	return isRunning;
    }
    
    /**
     * @return the producerTypes
     */
    public List<AttributeType> getProducerTypes() {
        return Collections.unmodifiableList(producerTypes);
    }

    /**
     * @return the consumerTypes
     */
    public List<AttributeType> getConsumerTypes() {
        return Collections.unmodifiableList(consumerTypes);
    }

    /**
     * Return visible producer types.
     *
     * @return the visible producerTypes
     */
    public List<AttributeType> getVisibleProducerTypes() {
        List<AttributeType> returnList = new ArrayList<AttributeType>();
        for (AttributeType type : getProducerTypes()) {
            if (type.isVisible()) {
                returnList.add(type);
            }
        }
        return returnList;
    }

    /**
     * Return visible consumer types.
     *
     * @return the visible consumerTypes
     */
    public List<AttributeType> getVisibleConsumerTypes() {
        List<AttributeType> returnList = new ArrayList<AttributeType>();
        for (AttributeType type : getConsumerTypes()) {
            if (type.isVisible()) {
                returnList.add(type);
            }
        }
        return returnList;
    }

    /**
=======
>>>>>>> 77888a6b
     * @return the serializePriority
     */
    protected int getSerializePriority() {
        return serializePriority;
    }

    /**
     * @param serializePriority the serializePriority to set
     */
    protected void setSerializePriority(int serializePriority) {
        this.serializePriority = serializePriority;
    }

    /**
     * Called when a simulation begins, e.g. when the "run" button is pressed.
     * Subclasses should override this if special events need to occur at the
     * start of a simulation.
     */
    public void start() {}

    /**
     * Called when a simulation stops, e.g. when the "stop" button is pressed.
     * Subclasses should override this if special events need to occur at the
     * start of a simulation.
     */
    public void stop() {}
}
<|MERGE_RESOLUTION|>--- conflicted
+++ resolved
@@ -1,514 +1,511 @@
-/*
- * Part of Simbrain--a java-based neural network kit
- * Copyright (C) 2005,2007 The Authors.  See http://www.simbrain.net/credits
- *
- * This program is free software; you can redistribute it and/or modify
- * it under the terms of the GNU General Public License as published by
- * the Free Software Foundation; either version 2 of the License, or
- * (at your option) any later version.
- *
- * This program is distributed in the hope that it will be useful,
- * but WITHOUT ANY WARRANTY; without even the implied warranty of
- * MERCHANTABILITY or FITNESS FOR A PARTICULAR PURPOSE.  See the
- * GNU General Public License for more details.
- *
- * You should have received a copy of the GNU General Public License
- * along with this program; if not, write to the Free Software
- * Foundation, Inc., 59 Temple Place - Suite 330, Boston, MA  02111-1307, USA.
- */
-package org.simbrain.workspace;
-
-import java.io.File;
-import java.io.OutputStream;
-import java.util.*;
-
-import org.apache.log4j.Logger;
-import org.simbrain.workspace.gui.ComponentPanel;
-import org.simbrain.workspace.gui.GuiComponent;
-
-/**
- * Represents a component in a Simbrain {@link org.simbrain.workspace.Workspace}.
- * Extend this class to create your own component type. Gui representations of
- * a workspace component should extend {@link org.simbrain.workspace.gui.GuiComponent}.
- */
-public abstract class WorkspaceComponent {
-
-    /** The workspace that 'owns' this component. */
-    private Workspace workspace;
-
-    /** Log4j logger. */
-    private Logger logger = Logger.getLogger(WorkspaceComponent.class);
-
-    /** The set of all WorkspaceComponentListeners on this component. */
-    private Collection<WorkspaceComponentListener> listeners;
-
-    /** List of attribute listeners. */
-    private Collection<AttributeListener> attributeListeners;
-
-    /** Whether this component has changed since last save. */
-    private boolean changedSinceLastSave = false;
-
-    /** List of producer types. */
-    private List<AttributeType> producerTypes = new ArrayList<AttributeType>();
-
-    /** List of consumer types. */
-    private List<AttributeType> consumerTypes = new ArrayList<AttributeType>();
-
-    /**
-     * Whether to display the GUI for this component (obviously only relevant
-     * when Simbrain is run as a GUI). TODO: This should really be a property of
-     * the GUI only, since we can imagine the gui is on or off for different
-     * views of the component. This design is kind of hack, based on the fact
-     * that {@link ComponentPanel} has no easy access to {@link GuiComponent}.
-     */
-    private boolean guiOn = true;
-
-    /** Whether to update this component. */
-    private boolean updateOn = true;
-
-    /** Whether or not this component is being iterated more than just one time.*/
-    private boolean isRunning = false;
-    
-    /** The name of this component. Used in the title, in saving, etc. */
-    private String name = "";
-
-    /**
-     * Current file. Used when "saving" a component. Subclasses can provide a
-     * default value using User Preferences.
-     */
-    private File currentFile;
-
-    /**
-     * If set to true, serialize this component before others. Possibly replace
-     * with priority system later.
-     * {@see org.simbrain.workspace.Workspace#preSerializationInit()}.
-     */
-    private int serializePriority = 0;
-
-    /** Initializer */
-    {
-        listeners = new HashSet<WorkspaceComponentListener>();
-        attributeListeners = new HashSet<AttributeListener>();
-    }
-
-    /**
-     * Construct a workspace component.
-     *
-     * @param name The name of the component.
-     */
-    public WorkspaceComponent(final String name) {
-        this.name = name;
-        logger.trace(getClass().getCanonicalName() + ": " + name + " created");
-    }
-
-    /**
-     * Used when saving a workspace. All changed workspace components are saved
-     * using this method.
-     *
-     * @param output the stream of data to write the data to.
-     * @param format a key used to define the requested format.
-     */
-    public abstract void save(OutputStream output, String format);
-
-    /**
-     * Returns a list of the formats that this component supports.
-     * The default behavior is to return a list containing the default format.
-     *
-     * @return a list of the formats that this component supports.
-     */
-    public List<? extends String> getFormats() {
-        return Collections.singletonList(getDefaultFormat());
-    }
-    
-    /**
-     * Fires an event which leads any linked gui components to close, 
-     * which calls the haschanged dialog.
-     */
-    public void tryClosing() {
-        fireComponentClosing();
-        //TODO: If there is no Gui then close must be called directly
-    }
-
-    /** Closes the WorkspaceComponent. */
-    public void close() {
-        closing();
-        workspace.removeWorkspaceComponent(this);
-    }
-
-    /** Perform cleanup after closing. */
-    protected abstract void closing();
-
-    /** Called by Workspace to update the state of the component. */
-    public void update() {}
-
-    /**
-     * Finds objects based on a key. Used in deserializing attributes. Any class
-     * that produces attributes should override this for serialization.
-     *
-     * @param objectKey String key
-     * @return the corresponding object
-     */
-    public Object getObjectFromKey(String objectKey) {
-        return null;
-    }
-
-    /**
-     * Returns a unique key associated with an object. Used in serializing
-     * attributes. Any class that produces attributes should override this for
-     * serialization.
-     *
-     * @param object object which should be associated with a key
-     * @return the key
-     */
-    public String getKeyFromObject(Object object) {
-        return null;
-    }
-
-    /**
-     * Return a collection of all model objects currently managed by this component.
-     * Whenever this collection would
-     */
-    public List getModels() {
-        // TODO: This should be abstract.
-        return new ArrayList<Object>();
-    }
-
-    /**
-     * Returns the locks for the update parts. There should be one lock per
-     * part. These locks need to be the same ones used to lock the update of
-     * each part.
-     *
-     * @return The locks for the update parts.
-     */
-    public Collection<? extends Object> getLocks() {
-        return Collections.singleton(this);
-    }
-
-    /** Called by Workspace to notify that updates have stopped. */
-    protected void stopped() {}
-
-    /** Notify listeners that the component has been updated. */
-    public void fireUpdateEvent() {
-        for (WorkspaceComponentListener listener : listeners) {
-            listener.componentUpdated();
-        }
-    }
-
-    /** Notify listeners that the gui has been turned on or off. */
-    public void fireGuiToggleEvent() {
-        for (WorkspaceComponentListener listener : listeners) {
-            listener.guiToggled();
-        }
-    }
-
-    /** Notify listeners that the component has been turned on or off. */
-    public void fireComponentToggleEvent() {
-        for (WorkspaceComponentListener listener : listeners) {
-            listener.componentOnOffToggled();
-        }
-    }
-
-    /** Notify listeners that the component is closing. */
-    public void fireComponentClosing() {
-        for (WorkspaceComponentListener listener : listeners) {
-            listener.componentClosing();
-        }
-    }
-
-    /** Notify listeners that a model object has been added to the component. */
-    public void fireModelAdded(Object addedModel) {
-        for (WorkspaceComponentListener listener : listeners) {
-            listener.modelAdded(addedModel);
-        }
-    }
-
-    /** Notify listeners that a model object has been removed from the component. */
-    public void fireModelRemoved(Object removedModel) {
-        for (WorkspaceComponentListener listener : listeners) {
-            listener.modelRemoved(removedModel);
-        }
-    }
-
-    /** Notify listeners that a model object has been changed in the component. */
-    public void fireModelChanged(Object removedModel) {
-        for (WorkspaceComponentListener listener : listeners) {
-            listener.modelRemoved(removedModel);
-        }
-    }
-
-    /** Called after a global update ends. */
-    void doStopped() {
-        stopped();
-    }
-
-    /**
-     * Returns the WorkspaceComponentListeners on this component.
-     *
-     * @return The WorkspaceComponentListeners on this component.
-     */
-    public Collection<WorkspaceComponentListener> getListeners() {
-        return Collections.unmodifiableCollection(listeners);
-    }
-
-    /**
-     * Adds a listener to this component.
-     *
-     * @param listener the WorkspaceComponentListener to add.
-     */
-    public void addListener(WorkspaceComponentListener listener) {
-        listeners.add(listener);
-    }
-
-    /**
-     * Adds a listener to this component.
-     *
-     * @param listener the WorkspaceComponentListener to add.
-     */
-    public void removeListener(
-            final WorkspaceComponentListener listener) {
-        listeners.remove(listener);
-    }
-
-    /**
-     * Returns the name of this component.
-     */
-    public String getName() {
-        return name;
-    }
-
-    /**
-     * @param name the name to set
-     */
-    public void setName(String name) {
-        this.name = name;
-        // TODO: Think about this
-        // for (WorkspaceComponentListener listener : this.getListeners()) {
-        // listener.setTitle(name);
-        // }
-    }
-
-    /**
-     * {@inheritDoc}
-     */
-    @Override
-    public String toString() {
-        return name;
-    }
-
-    /**
-     * Retrieves a simple version of a component name from its class, e.g.
-     * "Network" from "org.simbrain.network.NetworkComponent"/
-     *
-     * @return the simple name.
-     */
-    public String getSimpleName() {
-        String simpleName = getClass().getSimpleName();
-        if (simpleName.endsWith("Component")) {
-            simpleName = simpleName.replaceFirst("Component", "");
-        }
-        return simpleName;
-    }
-
-    /**
-     * Override for use with open service.
-     *
-     * @return xml string representing stored file.
-     */
-    public String getXML() {
-        return null;
-    }
-
-    /**
-     * Returns the workspace associated with this component.
-     */
-    public Workspace getWorkspace() {
-        return workspace;
-    }
-
-    /**
-     * Sets the workspace for this component. Called by the workspace right
-     * after this component is created.
-     *
-     * @param workspace The workspace for this component.
-     */
-    public void setWorkspace(Workspace workspace) {
-        this.workspace = workspace;
-    }
-
-    /**
-     * The file extension for a component type, e.g. By default, "xml".
-     *
-     * @return the file extension
-     */
-    public String getDefaultFormat() {
-        return "xml";
-    }
-
-    /**
-     * Set to true when a component changes, set to false after a component is saved.
-     *
-     * @param changedSinceLastSave whether this component has changed since the last save.
-     */
-    public void setChangedSinceLastSave(boolean changedSinceLastSave) {
-        logger.debug("component changed");
-        this.changedSinceLastSave = changedSinceLastSave;
-    }
-
-    /**
-     * Returns true if it's changed since the last save.
-     *
-     * @return the changedSinceLastSave
-     */
-    public boolean hasChangedSinceLastSave() {
-        return changedSinceLastSave;
-    }
-
-    /**
-     * @return the currentFile
-     */
-    public File getCurrentFile() {
-        return currentFile;
-    }
-
-    /**
-     * @param currentFile the currentFile to set
-     */
-    public void setCurrentFile(File currentFile) {
-        this.currentFile = currentFile;
-    }
-
-    /**
-     * @return the logger
-     */
-    public Logger getLogger() {
-        return logger;
-    }
-
-    /**
-     * @param logger the logger to set
-     */
-    public void setLogger(Logger logger) {
-        this.logger = logger;
-    }
-
-    /**
-     * @return the guiOn
-     */
-    public boolean isGuiOn() {
-        return guiOn;
-    }
-
-    /**
-     * @param guiOn the guiOn to set
-     */
-    public void setGuiOn(boolean guiOn) {
-        this.guiOn = guiOn;
-        this.fireGuiToggleEvent();
-    }
-
-    /**
-     * @return the updateOn
-     */
-    public boolean getUpdateOn() {
-        return updateOn;
-    }
-
-    /**
-     * @param updateOn the updateOn to set
-     */
-    public void setUpdateOn(boolean updateOn) {
-        this.updateOn = updateOn;
-        this.fireComponentToggleEvent();
-    }
-
-    /**
-<<<<<<< HEAD
-     * Sets whether or not this component is marked as currently running... 
-     * meant to be false if only doing a one-off update
-     * @param running
-     */
-    public void setRunning(boolean running) {
-    	this.isRunning = running;
-    }
-    
-    /**
-     * @return if this component is marked as running
-     */
-    public boolean isRunning() {
-    	return isRunning;
-    }
-    
-    /**
-     * @return the producerTypes
-     */
-    public List<AttributeType> getProducerTypes() {
-        return Collections.unmodifiableList(producerTypes);
-    }
-
-    /**
-     * @return the consumerTypes
-     */
-    public List<AttributeType> getConsumerTypes() {
-        return Collections.unmodifiableList(consumerTypes);
-    }
-
-    /**
-     * Return visible producer types.
-     *
-     * @return the visible producerTypes
-     */
-    public List<AttributeType> getVisibleProducerTypes() {
-        List<AttributeType> returnList = new ArrayList<AttributeType>();
-        for (AttributeType type : getProducerTypes()) {
-            if (type.isVisible()) {
-                returnList.add(type);
-            }
-        }
-        return returnList;
-    }
-
-    /**
-     * Return visible consumer types.
-     *
-     * @return the visible consumerTypes
-     */
-    public List<AttributeType> getVisibleConsumerTypes() {
-        List<AttributeType> returnList = new ArrayList<AttributeType>();
-        for (AttributeType type : getConsumerTypes()) {
-            if (type.isVisible()) {
-                returnList.add(type);
-            }
-        }
-        return returnList;
-    }
-
-    /**
-=======
->>>>>>> 77888a6b
-     * @return the serializePriority
-     */
-    protected int getSerializePriority() {
-        return serializePriority;
-    }
-
-    /**
-     * @param serializePriority the serializePriority to set
-     */
-    protected void setSerializePriority(int serializePriority) {
-        this.serializePriority = serializePriority;
-    }
-
-    /**
-     * Called when a simulation begins, e.g. when the "run" button is pressed.
-     * Subclasses should override this if special events need to occur at the
-     * start of a simulation.
-     */
-    public void start() {}
-
-    /**
-     * Called when a simulation stops, e.g. when the "stop" button is pressed.
-     * Subclasses should override this if special events need to occur at the
-     * start of a simulation.
-     */
-    public void stop() {}
-}
+/*
+ * Part of Simbrain--a java-based neural network kit
+ * Copyright (C) 2005,2007 The Authors.  See http://www.simbrain.net/credits
+ *
+ * This program is free software; you can redistribute it and/or modify
+ * it under the terms of the GNU General Public License as published by
+ * the Free Software Foundation; either version 2 of the License, or
+ * (at your option) any later version.
+ *
+ * This program is distributed in the hope that it will be useful,
+ * but WITHOUT ANY WARRANTY; without even the implied warranty of
+ * MERCHANTABILITY or FITNESS FOR A PARTICULAR PURPOSE.  See the
+ * GNU General Public License for more details.
+ *
+ * You should have received a copy of the GNU General Public License
+ * along with this program; if not, write to the Free Software
+ * Foundation, Inc., 59 Temple Place - Suite 330, Boston, MA  02111-1307, USA.
+ */
+package org.simbrain.workspace;
+
+import java.io.File;
+import java.io.OutputStream;
+import java.util.*;
+
+import org.apache.log4j.Logger;
+import org.simbrain.workspace.gui.ComponentPanel;
+import org.simbrain.workspace.gui.GuiComponent;
+
+/**
+ * Represents a component in a Simbrain {@link org.simbrain.workspace.Workspace}.
+ * Extend this class to create your own component type. Gui representations of
+ * a workspace component should extend {@link org.simbrain.workspace.gui.GuiComponent}.
+ */
+public abstract class WorkspaceComponent {
+
+    /** The workspace that 'owns' this component. */
+    private Workspace workspace;
+
+    /** Log4j logger. */
+    private Logger logger = Logger.getLogger(WorkspaceComponent.class);
+
+    /** The set of all WorkspaceComponentListeners on this component. */
+    private Collection<WorkspaceComponentListener> listeners;
+
+    /** List of attribute listeners. */
+    private Collection<AttributeListener> attributeListeners;
+
+    /** Whether this component has changed since last save. */
+    private boolean changedSinceLastSave = false;
+
+    /** List of producer types. */
+    private List<AttributeType> producerTypes = new ArrayList<AttributeType>();
+
+    /** List of consumer types. */
+    private List<AttributeType> consumerTypes = new ArrayList<AttributeType>();
+
+    /**
+     * Whether to display the GUI for this component (obviously only relevant
+     * when Simbrain is run as a GUI). TODO: This should really be a property of
+     * the GUI only, since we can imagine the gui is on or off for different
+     * views of the component. This design is kind of hack, based on the fact
+     * that {@link ComponentPanel} has no easy access to {@link GuiComponent}.
+     */
+    private boolean guiOn = true;
+
+    /** Whether to update this component. */
+    private boolean updateOn = true;
+
+    /** Whether or not this component is being iterated more than just one time.*/
+    private boolean isRunning = false;
+    
+    /** The name of this component. Used in the title, in saving, etc. */
+    private String name = "";
+
+    /**
+     * Current file. Used when "saving" a component. Subclasses can provide a
+     * default value using User Preferences.
+     */
+    private File currentFile;
+
+    /**
+     * If set to true, serialize this component before others. Possibly replace
+     * with priority system later.
+     * {@see org.simbrain.workspace.Workspace#preSerializationInit()}.
+     */
+    private int serializePriority = 0;
+
+    /** Initializer */
+    {
+        listeners = new HashSet<WorkspaceComponentListener>();
+        attributeListeners = new HashSet<AttributeListener>();
+    }
+
+    /**
+     * Construct a workspace component.
+     *
+     * @param name The name of the component.
+     */
+    public WorkspaceComponent(final String name) {
+        this.name = name;
+        logger.trace(getClass().getCanonicalName() + ": " + name + " created");
+    }
+
+    /**
+     * Used when saving a workspace. All changed workspace components are saved
+     * using this method.
+     *
+     * @param output the stream of data to write the data to.
+     * @param format a key used to define the requested format.
+     */
+    public abstract void save(OutputStream output, String format);
+
+    /**
+     * Returns a list of the formats that this component supports.
+     * The default behavior is to return a list containing the default format.
+     *
+     * @return a list of the formats that this component supports.
+     */
+    public List<? extends String> getFormats() {
+        return Collections.singletonList(getDefaultFormat());
+    }
+    
+    /**
+     * Fires an event which leads any linked gui components to close, 
+     * which calls the haschanged dialog.
+     */
+    public void tryClosing() {
+        fireComponentClosing();
+        //TODO: If there is no Gui then close must be called directly
+    }
+
+    /** Closes the WorkspaceComponent. */
+    public void close() {
+        closing();
+        workspace.removeWorkspaceComponent(this);
+    }
+
+    /** Perform cleanup after closing. */
+    protected abstract void closing();
+
+    /** Called by Workspace to update the state of the component. */
+    public void update() {}
+
+    /**
+     * Finds objects based on a key. Used in deserializing attributes. Any class
+     * that produces attributes should override this for serialization.
+     *
+     * @param objectKey String key
+     * @return the corresponding object
+     */
+    public Object getObjectFromKey(String objectKey) {
+        return null;
+    }
+
+    /**
+     * Returns a unique key associated with an object. Used in serializing
+     * attributes. Any class that produces attributes should override this for
+     * serialization.
+     *
+     * @param object object which should be associated with a key
+     * @return the key
+     */
+    public String getKeyFromObject(Object object) {
+        return null;
+    }
+
+    /**
+     * Return a collection of all model objects currently managed by this component.
+     * Whenever this collection would
+     */
+    public List getModels() {
+        // TODO: This should be abstract.
+        return new ArrayList<Object>();
+    }
+
+    /**
+     * Returns the locks for the update parts. There should be one lock per
+     * part. These locks need to be the same ones used to lock the update of
+     * each part.
+     *
+     * @return The locks for the update parts.
+     */
+    public Collection<? extends Object> getLocks() {
+        return Collections.singleton(this);
+    }
+
+    /** Called by Workspace to notify that updates have stopped. */
+    protected void stopped() {}
+
+    /** Notify listeners that the component has been updated. */
+    public void fireUpdateEvent() {
+        for (WorkspaceComponentListener listener : listeners) {
+            listener.componentUpdated();
+        }
+    }
+
+    /** Notify listeners that the gui has been turned on or off. */
+    public void fireGuiToggleEvent() {
+        for (WorkspaceComponentListener listener : listeners) {
+            listener.guiToggled();
+        }
+    }
+
+    /** Notify listeners that the component has been turned on or off. */
+    public void fireComponentToggleEvent() {
+        for (WorkspaceComponentListener listener : listeners) {
+            listener.componentOnOffToggled();
+        }
+    }
+
+    /** Notify listeners that the component is closing. */
+    public void fireComponentClosing() {
+        for (WorkspaceComponentListener listener : listeners) {
+            listener.componentClosing();
+        }
+    }
+
+    /** Notify listeners that a model object has been added to the component. */
+    public void fireModelAdded(Object addedModel) {
+        for (WorkspaceComponentListener listener : listeners) {
+            listener.modelAdded(addedModel);
+        }
+    }
+
+    /** Notify listeners that a model object has been removed from the component. */
+    public void fireModelRemoved(Object removedModel) {
+        for (WorkspaceComponentListener listener : listeners) {
+            listener.modelRemoved(removedModel);
+        }
+    }
+
+    /** Notify listeners that a model object has been changed in the component. */
+    public void fireModelChanged(Object removedModel) {
+        for (WorkspaceComponentListener listener : listeners) {
+            listener.modelRemoved(removedModel);
+        }
+    }
+
+    /** Called after a global update ends. */
+    void doStopped() {
+        stopped();
+    }
+
+    /**
+     * Returns the WorkspaceComponentListeners on this component.
+     *
+     * @return The WorkspaceComponentListeners on this component.
+     */
+    public Collection<WorkspaceComponentListener> getListeners() {
+        return Collections.unmodifiableCollection(listeners);
+    }
+
+    /**
+     * Adds a listener to this component.
+     *
+     * @param listener the WorkspaceComponentListener to add.
+     */
+    public void addListener(WorkspaceComponentListener listener) {
+        listeners.add(listener);
+    }
+
+    /**
+     * Adds a listener to this component.
+     *
+     * @param listener the WorkspaceComponentListener to add.
+     */
+    public void removeListener(
+            final WorkspaceComponentListener listener) {
+        listeners.remove(listener);
+    }
+
+    /**
+     * Returns the name of this component.
+     */
+    public String getName() {
+        return name;
+    }
+
+    /**
+     * @param name the name to set
+     */
+    public void setName(String name) {
+        this.name = name;
+        // TODO: Think about this
+        // for (WorkspaceComponentListener listener : this.getListeners()) {
+        // listener.setTitle(name);
+        // }
+    }
+
+    /**
+     * {@inheritDoc}
+     */
+    @Override
+    public String toString() {
+        return name;
+    }
+
+    /**
+     * Retrieves a simple version of a component name from its class, e.g.
+     * "Network" from "org.simbrain.network.NetworkComponent"/
+     *
+     * @return the simple name.
+     */
+    public String getSimpleName() {
+        String simpleName = getClass().getSimpleName();
+        if (simpleName.endsWith("Component")) {
+            simpleName = simpleName.replaceFirst("Component", "");
+        }
+        return simpleName;
+    }
+
+    /**
+     * Override for use with open service.
+     *
+     * @return xml string representing stored file.
+     */
+    public String getXML() {
+        return null;
+    }
+
+    /**
+     * Returns the workspace associated with this component.
+     */
+    public Workspace getWorkspace() {
+        return workspace;
+    }
+
+    /**
+     * Sets the workspace for this component. Called by the workspace right
+     * after this component is created.
+     *
+     * @param workspace The workspace for this component.
+     */
+    public void setWorkspace(Workspace workspace) {
+        this.workspace = workspace;
+    }
+
+    /**
+     * The file extension for a component type, e.g. By default, "xml".
+     *
+     * @return the file extension
+     */
+    public String getDefaultFormat() {
+        return "xml";
+    }
+
+    /**
+     * Set to true when a component changes, set to false after a component is saved.
+     *
+     * @param changedSinceLastSave whether this component has changed since the last save.
+     */
+    public void setChangedSinceLastSave(boolean changedSinceLastSave) {
+        logger.debug("component changed");
+        this.changedSinceLastSave = changedSinceLastSave;
+    }
+
+    /**
+     * Returns true if it's changed since the last save.
+     *
+     * @return the changedSinceLastSave
+     */
+    public boolean hasChangedSinceLastSave() {
+        return changedSinceLastSave;
+    }
+
+    /**
+     * @return the currentFile
+     */
+    public File getCurrentFile() {
+        return currentFile;
+    }
+
+    /**
+     * @param currentFile the currentFile to set
+     */
+    public void setCurrentFile(File currentFile) {
+        this.currentFile = currentFile;
+    }
+
+    /**
+     * @return the logger
+     */
+    public Logger getLogger() {
+        return logger;
+    }
+
+    /**
+     * @param logger the logger to set
+     */
+    public void setLogger(Logger logger) {
+        this.logger = logger;
+    }
+
+    /**
+     * @return the guiOn
+     */
+    public boolean isGuiOn() {
+        return guiOn;
+    }
+
+    /**
+     * @param guiOn the guiOn to set
+     */
+    public void setGuiOn(boolean guiOn) {
+        this.guiOn = guiOn;
+        this.fireGuiToggleEvent();
+    }
+
+    /**
+     * @return the updateOn
+     */
+    public boolean getUpdateOn() {
+        return updateOn;
+    }
+
+    /**
+     * @param updateOn the updateOn to set
+     */
+    public void setUpdateOn(boolean updateOn) {
+        this.updateOn = updateOn;
+        this.fireComponentToggleEvent();
+    }
+
+    /**
+     * Sets whether or not this component is marked as currently running... 
+     * meant to be false if only doing a one-off update
+     * @param running
+     */
+    public void setRunning(boolean running) {
+    	this.isRunning = running;
+    }
+    
+    /**
+     * @return if this component is marked as running
+     */
+    public boolean isRunning() {
+    	return isRunning;
+    }
+    
+    /**
+     * @return the producerTypes
+     */
+    public List<AttributeType> getProducerTypes() {
+        return Collections.unmodifiableList(producerTypes);
+    }
+
+    /**
+     * @return the consumerTypes
+     */
+    public List<AttributeType> getConsumerTypes() {
+        return Collections.unmodifiableList(consumerTypes);
+    }
+
+    /**
+     * Return visible producer types.
+     *
+     * @return the visible producerTypes
+     */
+    public List<AttributeType> getVisibleProducerTypes() {
+        List<AttributeType> returnList = new ArrayList<AttributeType>();
+        for (AttributeType type : getProducerTypes()) {
+            if (type.isVisible()) {
+                returnList.add(type);
+            }
+        }
+        return returnList;
+    }
+
+    /**
+     * Return visible consumer types.
+     *
+     * @return the visible consumerTypes
+     */
+    public List<AttributeType> getVisibleConsumerTypes() {
+        List<AttributeType> returnList = new ArrayList<AttributeType>();
+        for (AttributeType type : getConsumerTypes()) {
+            if (type.isVisible()) {
+                returnList.add(type);
+            }
+        }
+        return returnList;
+    }
+
+    /**
+     * @return the serializePriority
+     */
+    protected int getSerializePriority() {
+        return serializePriority;
+    }
+
+    /**
+     * @param serializePriority the serializePriority to set
+     */
+    protected void setSerializePriority(int serializePriority) {
+        this.serializePriority = serializePriority;
+    }
+
+    /**
+     * Called when a simulation begins, e.g. when the "run" button is pressed.
+     * Subclasses should override this if special events need to occur at the
+     * start of a simulation.
+     */
+    public void start() {}
+
+    /**
+     * Called when a simulation stops, e.g. when the "stop" button is pressed.
+     * Subclasses should override this if special events need to occur at the
+     * start of a simulation.
+     */
+    public void stop() {}
+}