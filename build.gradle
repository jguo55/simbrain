--- conflicted
+++ resolved
@@ -3,11 +3,32 @@
 apply plugin: 'application'
 apply plugin: 'checkstyle'
 
+def jmonkeyengine_version = '[3.2,)'
+def log4jVer = '2.5'
+def dl4j_version = "1.0.0-beta"
+def versionName = "Simbrain3.1Beta"
+
 mainClassName = 'org.simbrain.workspace.gui.Splasher'
 
-<<<<<<< HEAD
-checkstyle{
-    configFile rootProject.file('etc/checkstyle.xml')
+sourceCompatibility = 1.9
+
+sourceSets {
+    main {
+        java {
+            srcDir 'src'
+        }
+        resources {
+            srcDirs 'src/org/simbrain/resource',
+                    'src/org/simbrain/world/odorworld/resources',
+                    'src/org/simbrain/world/threedworld/threedassets/'
+            exclude '**/*.java'
+        }
+    }
+}
+
+// https://discuss.gradle.org/t/regarding-the-annotation-processors-on-compile-classpath-warning-in-gradle-4-6/26144
+compileJava {
+    options.compilerArgs += '-proc:none'
 }
 
 task pathingJar(type: Jar) {
@@ -27,30 +48,6 @@
     }
 }
 
-compileJava {
-    options.compilerArgs += '-proc:none'
-}
-=======
-sourceCompatibility = 1.9
-
-def versionName = "Simbrain3.1Beta"
->>>>>>> 7f73b9f8
-
-sourceSets {
-    main {
-        java {
-            srcDir 'src'
-        }
-        resources {
-            srcDirs 'src/org/simbrain/resource',
-                    'src/org/simbrain/world/odorworld/resources',
-                    'src/org/simbrain/world/threedworld/threedassets/'
-            exclude '**/*.java'
-        }
-    }
-}
-
-<<<<<<< HEAD
 run {
     dependsOn pathingJar
     doFirst {
@@ -58,10 +55,11 @@
     }
 }
 
-def jmonkeyengine_version = '[3.2,)'
-def log4jVer = '2.5'
-def dl4j_version = "1.0.0-beta"
-=======
+checkstyle{
+    configFile rootProject.file('etc/checkstyle.xml')
+}
+
+
 // Define a custom simbrain distribution task. Invoke with <code>gradle sb_distZip</code>
 distributions {
     sb_ {
@@ -85,17 +83,11 @@
     }
 
 }
->>>>>>> 7f73b9f8
 
 repositories {
     mavenCentral()
     jcenter()
 }
-
-def log4jVer = '2.5'
-def dl4j_version = "1.0.0-beta"
-def jmonkeyengine_version = '[3.2,)'
-
 dependencies {
 
     // TODO: Remove these dependencies
@@ -175,11 +167,6 @@
             collect { zipTree(it) }
 }
 
-// https://discuss.gradle.org/t/regarding-the-annotation-processors-on-compile-classpath-warning-in-gradle-4-6/26144
-compileJava {
-    options.compilerArgs += '-proc:none'
-}
-
 task printStuff {
     group 'Misc'
     description 'For printing variable bindings / learning gradle'
